--- conflicted
+++ resolved
@@ -4,17 +4,15 @@
 
 The format is based on [Keep a Changelog], and this project adheres to [Semantic Versioning].
 
-<<<<<<< HEAD
 ## [0.4.0] - 2024-07-16
 
 ## Changed
 
 - Correct comment in `lib.rs`
 - Update description and version in `Cargo.toml`
-- Update `README.md`
-    - Correct `Features` section
-    - Update versions in links
-    - Remove `Disclaimer` section
+- Correct `Features` section in `README.md`
+- Remove `Disclaimer` section in `README.md`
+- Update versions in links (`README.md` & `lib.rs`)
 - Switch to `stable` toolchain in `rust-toolchain.toml`
 
 ## [0.4.0-beta.2] - 2024-05-05
@@ -66,14 +64,13 @@
 - Limitation related example from generated doc
 - `MSRV` in beta version
 - `ZeroError` type
-=======
+
 ## [0.3.5] - 2024-05-02
 
 ### Fixed
 
 - Use crate version in `create.io` and `doc.rs` badges
 - Use `main` branch in `CI` badge
->>>>>>> e6eb8e44
 
 ## [0.3.4] - 2024-05-01
 
@@ -264,14 +261,11 @@
 [Semantic Versioning]: https://semver.org/spec/v2.0.0.html
 
 <!-- Versions -->
-<<<<<<< HEAD
 [0.4.0]: https://github.com/noelhorvath/nz/compare/v0.4.0-beta.1...v0.4.0
 [0.4.0-beta.2]: https://github.com/noelhorvath/nz/compare/v0.4.0-beta.1...v0.4.0-beta.2
 [0.4.0-beta.1]: https://github.com/noelhorvath/nz/compare/v0.4.0-beta.0...v0.4.0-beta.1
 [0.4.0-beta.0]: https://github.com/noelhorvath/nz/compare/v0.3.4...v0.4.0-beta.0
-=======
 [0.3.5]: https://github.com/noelhorvath/nz/compare/v0.3.4...v0.3.5
->>>>>>> e6eb8e44
 [0.3.4]: https://github.com/noelhorvath/nz/compare/v0.3.3...v0.3.4
 [0.3.3]: https://github.com/noelhorvath/nz/compare/v0.3.2...v0.3.3
 [0.3.2]: https://github.com/noelhorvath/nz/compare/v0.3.1...v0.3.2
